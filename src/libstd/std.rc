// Copyright 2012-2013 The Rust Project Developers. See the COPYRIGHT
// file at the top-level directory of this distribution and at
// http://rust-lang.org/COPYRIGHT.
//
// Licensed under the Apache License, Version 2.0 <LICENSE-APACHE or
// http://www.apache.org/licenses/LICENSE-2.0> or the MIT license
// <LICENSE-MIT or http://opensource.org/licenses/MIT>, at your
// option. This file may not be copied, modified, or distributed
// except according to those terms.

/*!

The Rust standard library.

The Rust standand library provides a number of useful features that are
not required in or otherwise suitable for the core library.

*/

#[link(name = "std",
       vers = "0.7-pre",
       uuid = "122bed0b-c19b-4b82-b0b7-7ae8aead7297",
       url = "https://github.com/mozilla/rust/tree/master/src/libstd")];

#[comment = "The Rust standard library"];
#[license = "MIT/ASL2"];
#[crate_type = "lib"];

#[allow(vecs_implicitly_copyable)];
#[deny(non_camel_case_types)];
#[allow(deprecated_mutable_fields)];

pub mod uv_ll;

// General io and system-services modules

pub mod net;
pub mod net_ip;
pub mod net_tcp;
pub mod net_url;

// libuv modules
pub mod uv;
pub mod uv_iotask;
pub mod uv_global_loop;


// Utility modules

pub mod c_vec;
pub mod timer;
pub mod io_util;

// Concurrency

pub mod sync;
pub mod arc;
pub mod comm;
pub mod future;
pub mod task_pool;
pub mod flatpipes;

// Collections

pub mod bitv;
pub mod deque;
pub mod fun_treemap;
pub mod list;
pub mod priority_queue;
pub mod rope;
pub mod smallintmap;

#[cfg(stage0)]
#[path="sort_stage0.rs"]
pub mod sort;
<<<<<<< HEAD

#[cfg(not(stage0))]
pub mod sort;

=======
>>>>>>> 063851ff
pub mod dlist;
pub mod treemap;

// And ... other stuff

pub mod ebml;
pub mod dbg;
pub mod getopts;
pub mod json;
pub mod sha1;
pub mod md4;
pub mod tempfile;
pub mod term;
pub mod time;
pub mod arena;
pub mod par;
pub mod cmp;
pub mod base64;
pub mod rl;
pub mod workcache;
#[path="num/bigint.rs"]
pub mod bigint;
#[path="num/rational.rs"]
pub mod rational;
#[path="num/complex.rs"]
pub mod complex;
pub mod stats;
pub mod semver;
pub mod fileinput;

#[cfg(unicode)]
mod unicode;


// Compiler support modules

pub mod test;
pub mod serialize;

// A curious inner-module that's not exported that contains the binding
// 'std' so that macro-expanded references to std::serialize and such
// can be resolved within libcore.
#[doc(hidden)] // FIXME #3538
pub mod std {
    pub use serialize;
    pub use test;
}<|MERGE_RESOLUTION|>--- conflicted
+++ resolved
@@ -73,13 +73,10 @@
 #[cfg(stage0)]
 #[path="sort_stage0.rs"]
 pub mod sort;
-<<<<<<< HEAD
 
 #[cfg(not(stage0))]
 pub mod sort;
 
-=======
->>>>>>> 063851ff
 pub mod dlist;
 pub mod treemap;
 
